[package]
name = "plonk_verifier"
version = "0.1.0"
edition = "2021"

[patch."https://github.com/privacy-scaling-explorations/halo2curves"]
halo2curves = { git = "https://github.com/axiom-crypto/halo2.git", branch = "axiom/faster-witness-generation" }

# [patch."ssh://github.com/axiom-crypto/halo2-lib-working.git"]
# halo2_base = { path = "../halo2-lib-working/halo2_base" }
# halo2_ecc = { path = "../halo2-lib-working/halo2_ecc" }

[dependencies]
itertools = "0.10.3"
lazy_static = "1.4.0"
num-bigint = "0.4.3"
num-integer = "0.1.45"
num-traits = "0.2.15"
rand = "0.8"
<<<<<<< HEAD
serde = { version = "1.0", features = ["derive"] }
serde_json  = "1.0"

halo2_curves = { git = "https://github.com/axiom-crypto/halo2", branch = "axiom/faster-witness-generation", package = "halo2curves" }

# parallel
rayon = { version = "1.5.3", optional = true }
=======
hex = "0.4"
halo2_curves = { git = "https://github.com/privacy-scaling-explorations/halo2curves", tag = "0.3.0", package = "halo2curves" }
>>>>>>> 75f7532a

# parallel
rayon = { version = "1.5.3", optional = true }

# system_halo2
halo2_proofs = { git = "https://github.com/privacy-scaling-explorations/halo2", tag = "v2022_10_22", optional = true }

# loader_evm
ethereum_types = { package = "ethereum-types", version = "0.13", default-features = false, features = ["std"], optional = true }
sha3 = { version = "0.10", optional = true }
revm = { version = "2.1.0", optional = true }
bytes = { version = "1.2", optional = true }
rlp = { version = "0.5", default-features = false, features = ["std"], optional = true }

# loader_halo2
halo2_base = { git = "ssh://github.com/axiom-crypto/halo2-lib-working.git", tag = "v0.2.0", package = "halo2_base", default-features = false, optional = true }
halo2_ecc = { git = "ssh://github.com/axiom-crypto/halo2-lib-working.git", tag = "v0.2.0", package = "halo2_ecc", default-features = false, optional = true }
halo2_wrong_ecc = { git = "https://github.com/privacy-scaling-explorations/halo2wrong", tag = "v2022_10_22", package = "ecc", optional = true }
poseidon = { git = "https://github.com/privacy-scaling-explorations/poseidon", tag = "v2022_10_22", optional = true }

[dev-dependencies]
rand_chacha = "0.3.1"
paste = "1.0.7"

# system_halo2
halo2_ecc = { git = "ssh://github.com/axiom-crypto/halo2-lib-working.git", tag = "v0.2.0", package = "halo2_ecc", default-features = false }
halo2_wrong_ecc = { git = "https://github.com/privacy-scaling-explorations/halo2wrong", tag = "v2022_10_22", package = "ecc" }

# loader_evm
<<<<<<< HEAD
crossterm = { version = "0.22.1" }
tui = { version = "0.16.0", default-features = false, features = ["crossterm"] }
=======
crossterm = { version = "0.25" }
tui = { version = "0.19", default-features = false, features = ["crossterm"] }
>>>>>>> 75f7532a

[features]
default = ["loader_evm", "loader_halo2", "system_halo2"]

parallel = ["dep:rayon"]

loader_evm = ["dep:ethereum_types", "dep:sha3", "dep:revm", "dep:bytes", "dep:rlp"]
<<<<<<< HEAD
loader_halo2 = ["dep:halo2_proofs", "dep:halo2_base", "halo2_ecc", "dep:halo2_wrong_ecc", "dep:poseidon"]
=======
loader_halo2 = ["dep:halo2_proofs", "dep:halo2_wrong_ecc", "dep:poseidon"]
>>>>>>> 75f7532a

system_halo2 = ["dep:halo2_proofs"]

[[example]]
name = "evm-verifier"
required-features = ["loader_evm", "system_halo2"]

[[example]]
name = "evm-verifier-with-accumulator"
required-features = ["loader_halo2", "loader_evm", "system_halo2"]

[[example]]
name = "recursion"
<<<<<<< HEAD
required-features = ["loader_halo2", "system_halo2"]

[profile.dev]
opt-level = 3

# Local "release" mode, more optimized than dev but much faster to compile than release
[profile.local]
inherits = "dev"
opt-level = 3
# Set this to 1 or 2 to get more useful backtraces
debug = 0
panic = 'unwind'
# better recompile times
incremental = true
codegen-units = 16

[profile.release]
debug = 0
opt-level = 3
lto = "fat" 
codegen-unit = 1
panic = "abort"
=======
required-features = ["loader_halo2", "system_halo2"]
>>>>>>> 75f7532a
<|MERGE_RESOLUTION|>--- conflicted
+++ resolved
@@ -17,18 +17,11 @@
 num-integer = "0.1.45"
 num-traits = "0.2.15"
 rand = "0.8"
-<<<<<<< HEAD
+hex = "0.4"
 serde = { version = "1.0", features = ["derive"] }
 serde_json  = "1.0"
 
 halo2_curves = { git = "https://github.com/axiom-crypto/halo2", branch = "axiom/faster-witness-generation", package = "halo2curves" }
-
-# parallel
-rayon = { version = "1.5.3", optional = true }
-=======
-hex = "0.4"
-halo2_curves = { git = "https://github.com/privacy-scaling-explorations/halo2curves", tag = "0.3.0", package = "halo2curves" }
->>>>>>> 75f7532a
 
 # parallel
 rayon = { version = "1.5.3", optional = true }
@@ -37,34 +30,30 @@
 halo2_proofs = { git = "https://github.com/privacy-scaling-explorations/halo2", tag = "v2022_10_22", optional = true }
 
 # loader_evm
-ethereum_types = { package = "ethereum-types", version = "0.13", default-features = false, features = ["std"], optional = true }
+ethereum_types = { package = "ethereum-types", version = "0.14", default-features = false, features = ["std"], optional = true }
 sha3 = { version = "0.10", optional = true }
-revm = { version = "2.1.0", optional = true }
+revm = { version = "2.3.1", optional = true }
 bytes = { version = "1.2", optional = true }
 rlp = { version = "0.5", default-features = false, features = ["std"], optional = true }
 
 # loader_halo2
-halo2_base = { git = "ssh://github.com/axiom-crypto/halo2-lib-working.git", tag = "v0.2.0", package = "halo2_base", default-features = false, optional = true }
-halo2_ecc = { git = "ssh://github.com/axiom-crypto/halo2-lib-working.git", tag = "v0.2.0", package = "halo2_ecc", default-features = false, optional = true }
+halo2_base = { git = "ssh://github.com/axiom-crypto/halo2-lib-working.git", tag = "v0.2.1", package = "halo2_base", default-features = false, optional = true }
+halo2_ecc = { git = "ssh://github.com/axiom-crypto/halo2-lib-working.git", tag = "v0.2.1", package = "halo2_ecc", default-features = false, optional = true }
 halo2_wrong_ecc = { git = "https://github.com/privacy-scaling-explorations/halo2wrong", tag = "v2022_10_22", package = "ecc", optional = true }
 poseidon = { git = "https://github.com/privacy-scaling-explorations/poseidon", tag = "v2022_10_22", optional = true }
 
 [dev-dependencies]
+ark-std = { version = "0.3.0", features = ["print-trace"] }
 rand_chacha = "0.3.1"
 paste = "1.0.7"
 
 # system_halo2
-halo2_ecc = { git = "ssh://github.com/axiom-crypto/halo2-lib-working.git", tag = "v0.2.0", package = "halo2_ecc", default-features = false }
+halo2_ecc = { git = "ssh://github.com/axiom-crypto/halo2-lib-working.git", tag = "v0.2.1", package = "halo2_ecc", default-features = false }
 halo2_wrong_ecc = { git = "https://github.com/privacy-scaling-explorations/halo2wrong", tag = "v2022_10_22", package = "ecc" }
 
 # loader_evm
-<<<<<<< HEAD
-crossterm = { version = "0.22.1" }
-tui = { version = "0.16.0", default-features = false, features = ["crossterm"] }
-=======
 crossterm = { version = "0.25" }
 tui = { version = "0.19", default-features = false, features = ["crossterm"] }
->>>>>>> 75f7532a
 
 [features]
 default = ["loader_evm", "loader_halo2", "system_halo2"]
@@ -72,11 +61,7 @@
 parallel = ["dep:rayon"]
 
 loader_evm = ["dep:ethereum_types", "dep:sha3", "dep:revm", "dep:bytes", "dep:rlp"]
-<<<<<<< HEAD
 loader_halo2 = ["dep:halo2_proofs", "dep:halo2_base", "halo2_ecc", "dep:halo2_wrong_ecc", "dep:poseidon"]
-=======
-loader_halo2 = ["dep:halo2_proofs", "dep:halo2_wrong_ecc", "dep:poseidon"]
->>>>>>> 75f7532a
 
 system_halo2 = ["dep:halo2_proofs"]
 
@@ -90,7 +75,6 @@
 
 [[example]]
 name = "recursion"
-<<<<<<< HEAD
 required-features = ["loader_halo2", "system_halo2"]
 
 [profile.dev]
@@ -111,8 +95,5 @@
 debug = 0
 opt-level = 3
 lto = "fat" 
-codegen-unit = 1
-panic = "abort"
-=======
-required-features = ["loader_halo2", "system_halo2"]
->>>>>>> 75f7532a
+# codegen-units = 1
+panic = "abort"