--- conflicted
+++ resolved
@@ -280,7 +280,7 @@
             let n_inv = loader.load_const(&domain.n_inv);
             let omegas = lagranges
                 .iter()
-                .map(|&i| loader.load_const(&domain.rotate_scalar(C::Scalar::one(), Rotation(i))))
+                .map(|&i| loader.load_const(&domain.rotate_scalar(C::Scalar::ONE, Rotation(i))))
                 .collect_vec();
             (zn, n_inv, omegas)
         };
@@ -289,13 +289,6 @@
         let zn_minus_one_inv = Fraction::one_over(zn_minus_one.clone());
 
         let numer = zn_minus_one.clone() * &n_inv;
-<<<<<<< HEAD
-=======
-        let omegas = langranges
-            .iter()
-            .map(|&i| loader.load_const(&domain.rotate_scalar(C::Scalar::ONE, Rotation(i))))
-            .collect_vec();
->>>>>>> 4eded17c
         let lagrange_evals = omegas
             .iter()
             .map(|omega| Fraction::new(numer.clone() * omega, z.clone() - omega))
