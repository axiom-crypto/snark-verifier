--- conflicted
+++ resolved
@@ -14,16 +14,9 @@
 serde = { version = "1.0", features = ["derive"] }
 
 # Use halo2-base as non-optional dependency because it re-exports halo2_proofs, halo2curves, and poseidon, using different repos based on feature flag "halo2-axiom" or "halo2-pse"
-<<<<<<< HEAD
 halo2-base = { git = "https://github.com/axiom-crypto/halo2-lib.git", tag = "v0.3.0", default-features = false }
 # This is Scroll's audited poseidon circuit. We only use it for the Native Poseidon spec. We do not use the halo2 circuit at all (and it wouldn't even work because the halo2_proofs tag is not compatbile).
 poseidon-circuit = { git = "https://github.com/scroll-tech/poseidon-circuit.git", rev = "50015b7" }
-=======
-halo2-base = { git = "https://github.com/axiom-crypto/halo2-lib.git", tag = "v0.2.2", default-features = false }
-# This poseidon is identical to PSE (for now) but uses axiom's halo2curves; otherwise would require patching
-poseidon-axiom = { git = "https://github.com/axiom-crypto/halo2.git", tag = "v2023_01_17", package = "poseidon", optional = true }
-poseidon= { git = "https://github.com/privacy-scaling-explorations/poseidon", optional = true }
->>>>>>> c36ff8c1
 
 # parallel
 rayon = { version = "1.7.0", optional = true }
