--- conflicted
+++ resolved
@@ -47,25 +47,12 @@
     buf: Poseidon<C::Scalar, <L as ScalarLoader<C::Scalar>>::LoadedScalar, T, RATE>,
 }
 
-<<<<<<< HEAD
-impl<
-        'a,
-        C: CurveAffine,
-        R: Read,
-        EccChip: EncodeNative<'a, C, C::Scalar>,
-        const T: usize,
-        const RATE: usize,
-        const R_F: usize,
-        const R_P: usize,
-    > PoseidonTranscript<C, Rc<Halo2Loader<'a, C, EccChip>>, Value<R>, T, RATE, R_F, R_P>
-=======
 impl<'a, C, R, EccChip, const T: usize, const RATE: usize, const R_F: usize, const R_P: usize>
     PoseidonTranscript<C, Rc<Halo2Loader<'a, C, EccChip>>, Value<R>, T, RATE, R_F, R_P>
 where
     C: CurveAffine,
     R: Read,
     EccChip: NativeEncoding<'a, C>,
->>>>>>> 75f7532a
 {
     pub fn new(loader: &Rc<Halo2Loader<'a, C, EccChip>>, stream: Value<R>) -> Self {
         let buf = Poseidon::new(loader, R_F, R_P);
@@ -77,21 +64,8 @@
     }
 }
 
-<<<<<<< HEAD
-impl<
-        'a,
-        C: CurveAffine,
-        R: Read,
-        EccChip: EncodeNative<'a, C, C::Scalar>,
-        const T: usize,
-        const RATE: usize,
-        const R_F: usize,
-        const R_P: usize,
-    > Transcript<C, Rc<Halo2Loader<'a, C, EccChip>>>
-=======
 impl<'a, C, R, EccChip, const T: usize, const RATE: usize, const R_F: usize, const R_P: usize>
     Transcript<C, Rc<Halo2Loader<'a, C, EccChip>>>
->>>>>>> 75f7532a
     for PoseidonTranscript<C, Rc<Halo2Loader<'a, C, EccChip>>, Value<R>, T, RATE, R_F, R_P>
 where
     C: CurveAffine,
@@ -133,21 +107,8 @@
     }
 }
 
-<<<<<<< HEAD
-impl<
-        'a,
-        C: CurveAffine,
-        R: Read,
-        EccChip: EncodeNative<'a, C, C::Scalar>,
-        const T: usize,
-        const RATE: usize,
-        const R_F: usize,
-        const R_P: usize,
-    > TranscriptRead<C, Rc<Halo2Loader<'a, C, EccChip>>>
-=======
 impl<'a, C, R, EccChip, const T: usize, const RATE: usize, const R_F: usize, const R_P: usize>
     TranscriptRead<C, Rc<Halo2Loader<'a, C, EccChip>>>
->>>>>>> 75f7532a
     for PoseidonTranscript<C, Rc<Halo2Loader<'a, C, EccChip>>, Value<R>, T, RATE, R_F, R_P>
 where
     C: CurveAffine,
@@ -427,21 +388,24 @@
 }
 
 mod halo2_lib {
-    use crate::system::halo2::transcript::halo2::EncodeNative;
+    use crate::system::halo2::transcript::halo2::NativeEncoding;
     use halo2_curves::{BigPrimeField, CurveAffine};
     use halo2_ecc::ecc::BaseFieldEccChip;
 
-    impl<'a, 'b, C: CurveAffine> EncodeNative<'a, C, C::Scalar> for BaseFieldEccChip<'b, C>
+    impl<'a, C: CurveAffine> NativeEncoding<'a, C> for BaseFieldEccChip<C>
     where
         C::Scalar: BigPrimeField,
         C::Base: BigPrimeField,
     {
-        fn encode_native(
+        fn encode(
             &self,
             _: &mut Self::Context,
             ec_point: &Self::AssignedEcPoint,
         ) -> Result<Vec<Self::AssignedScalar>, crate::Error> {
-            Ok(vec![ec_point.x.native.clone(), ec_point.y.native.clone()])
+            Ok(vec![
+                ec_point.x().native().clone(),
+                ec_point.y().native().clone(),
+            ])
         }
     }
 }
